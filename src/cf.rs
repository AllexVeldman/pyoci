use anyhow::{bail, Result};
use askama::Template;
use std::str::FromStr;
use tracing_subscriber::filter::LevelFilter;
use tracing_subscriber::fmt::time::UtcTime;
use tracing_subscriber::prelude::*;
use tracing_web::MakeWebConsoleWriter;
use worker::{
    console_log, event, Context, Env, FormEntry, Request, Response, ResponseBuilder, RouteContext,
    Router,
};

use crate::{package, templates, PyOci};

/// Wrap a async route handler into a closure that can be used in the router.
///
/// Allows request handlers to return Result<Response, pyoci::Error> instead of worker::Result<worker::Response>
#[macro_export]
macro_rules! wrap {
    ($e:expr) => {
        |req: Request, ctx: RouteContext<()>| async { wrap($e(req, ctx).await) }
    };
}

fn wrap(res: Result<Response>) -> worker::Result<Response> {
    match res {
        Ok(response) => Ok(response),
        Err(e) => Response::error(e.to_string(), 400),
    }
}

/// Called once when the worker is started
#[event(start)]
fn start() {
    // Ensure panics are logged to the worker console
    console_error_panic_hook::set_once();

    // OTLP exporter
    let exporter = opentelemetry_otlp::new_exporter().http();

    // Setup tracing
    let console_log_layer = tracing_subscriber::fmt::layer()
        .with_ansi(false) // Only partially supported across browsers
        .with_timer(UtcTime::rfc_3339())
        .with_writer(MakeWebConsoleWriter::new())
        .with_filter(LevelFilter::INFO);

<<<<<<< HEAD
    tracing_subscriber::registry()
        .with(console_log_layer)
        .init();
=======
    tracing_subscriber::registry().with(fmt_layer).init();
    console_log!("Worker started");
>>>>>>> 16dd3579
}

/// Called for each request to the worker
#[tracing::instrument(skip(req, env, _ctx), fields(path = %req.path(), method = %req.method()))]
#[event(fetch, respond_with_errors)]
async fn main(req: Request, env: Env, _ctx: Context) -> worker::Result<Response> {
    router().run(req, env).await
}

/// Request Router
fn router<'a>() -> Router<'a, ()> {
    Router::new()
        .get_async("/:registry/:namespace/:package/", wrap!(list_package))
        .get_async(
            "/:registry/:namespace/:package/:filename",
            wrap!(download_package),
        )
        .post_async("/:registry/:namespace/", wrap!(publish_package))
}

/// List package request handler
async fn list_package(req: Request, _ctx: RouteContext<()>) -> Result<Response> {
    let auth = req.headers().get("Authorization").expect("valid header");
    let package = package::Info::from_str(&req.path())?;
    let client = PyOci::new(package.registry.clone(), auth);
    // Fetch at most 45 packages
    // https://developers.cloudflare.com/workers/platform/limits/#account-plan-limits
    let files = client.list_package_files(&package, 45).await?;
    let mut host = req.url().expect("valid url");
    host.set_path("");
    // TODO: swap to application/vnd.pypi.simple.v1+json
    let template = templates::ListPackageTemplate { host, files };
    Ok(
        Response::from_html(template.render().expect("valid template"))
            .expect("valid html response"),
    )
}

/// Download package request handler
async fn download_package(req: Request, _ctx: RouteContext<()>) -> Result<Response> {
    let auth = req.headers().get("Authorization").expect("valid header");
    let package = package::Info::from_str(&req.path())?;
    let client = PyOci::new(package.registry.clone(), auth);
    let data = client
        .download_package_file(&package)
        .await?
        .bytes()
        .await
        .expect("valid bytes");

    // TODO: With some trickery we could stream the data directly to the response
    let response = ResponseBuilder::new()
        .with_header(
            "Content-Disposition",
            &format!("attachment; filename=\"{}\"", package.file),
        )
        .expect("valid header")
        .from_bytes(data.into())
        .expect("valid response");
    Ok(response)
}

/// Publish package request handler
///
/// ref: https://warehouse.pypa.io/api-reference/legacy.html#upload-api
async fn publish_package(mut req: Request, ctx: RouteContext<()>) -> Result<Response> {
    let (Some(registry), Some(namespace)) = (ctx.param("registry"), ctx.param("namespace")) else {
        bail!("Missing registry or namespace");
    };
    let Ok(form_data) = req.form_data().await else {
        bail!("Invalid form data");
    };
    let Some(content) = form_data.get("content") else {
        bail!("Missing file");
    };
    let FormEntry::File(file) = content else {
        bail!("Expected file");
    };
    let auth = req.headers().get("Authorization").expect("valid header");
    let package = package::Info::new(registry, namespace, &file.name())?;
    let client = PyOci::new(package.registry.clone(), auth);

    // FormEntry::File does not provide a streaming interface
    // so we must read the entire file into memory
    let data = file.bytes().await.expect("valid bytes");

    client.publish_package_file(&package, data).await?;
    Ok(Response::ok("Published").unwrap())
}<|MERGE_RESOLUTION|>--- conflicted
+++ resolved
@@ -45,14 +45,10 @@
         .with_writer(MakeWebConsoleWriter::new())
         .with_filter(LevelFilter::INFO);
 
-<<<<<<< HEAD
     tracing_subscriber::registry()
         .with(console_log_layer)
         .init();
-=======
-    tracing_subscriber::registry().with(fmt_layer).init();
     console_log!("Worker started");
->>>>>>> 16dd3579
 }
 
 /// Called for each request to the worker
